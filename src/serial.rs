use core::fmt;
use core::marker::PhantomData;
use core::ptr;

use nb::block;

use crate::gpio::{AltMode, PinMode};
use crate::hal;
use crate::hal::prelude::*;
<<<<<<< HEAD

pub use crate::pac::{LPUART1, USART2};

#[cfg(not(feature = "stm32l0x0"))]
use crate::pac::{USART1, USART4, USART5};
use crate::rcc::Rcc;
=======
pub use crate::pac::{LPUART1, USART1, USART2, USART4, USART5};
use crate::rcc::{Rcc, LSE};
>>>>>>> 3128f902

#[cfg(any(feature = "stm32l0x0", feature = "stm32l0x2", feature = "stm32l0x3"))]
use core::{
    ops::{Deref, DerefMut},
    pin::Pin,
};

#[cfg(any(feature = "stm32l0x0", feature = "stm32l0x2", feature = "stm32l0x3"))]
use as_slice::{AsMutSlice, AsSlice};

#[cfg(any(feature = "stm32l0x0", feature = "stm32l0x2", feature = "stm32l0x3"))]
pub use crate::dma;

#[cfg(any(feature = "stm32l0x0", feature = "stm32l0x2", feature = "stm32l0x3"))]
use crate::dma::Buffer;

#[cfg(any(
    feature = "io-STM32L031",
    feature = "io-STM32L051",
    feature = "io-STM32L071"
))]
use crate::gpio::gpioc::*;
use crate::gpio::{gpioa::*, gpiob::*};
#[cfg(any(feature = "io-STM32L071"))]
use crate::gpio::{gpiod::*, gpioe::*};

/// Serial error
#[derive(Debug)]
pub enum Error {
    /// Framing error
    Framing,
    /// Noise error
    Noise,
    /// RX buffer overrun
    Overrun,
    /// Parity check error
    Parity,
    #[doc(hidden)]
    _Extensible,
}

/// Interrupt event
pub enum Event {
    /// New data has been received.
    ///
    /// This event is cleared by reading a character from the UART.
    Rxne,
    /// New data can be sent.
    ///
    /// This event is cleared by writing a character to the UART.
    ///
    /// Note that this event does not mean that the character in the TX buffer
    /// is fully transmitted. It only means that the TX buffer is ready to take
    /// another character to be transmitted.
    Txe,
    /// Idle line state detected.
    Idle,
}

use crate::time::Bps;
use crate::time::U32Ext;

pub enum WordLength {
    DataBits8,
    DataBits9,
}

pub enum Parity {
    ParityNone,
    ParityEven,
    ParityOdd,
}

pub enum StopBits {
    #[doc = "1 stop bit"]
    STOP1,
    #[doc = "0.5 stop bits"]
    STOP0P5,
    #[doc = "2 stop bits"]
    STOP2,
    #[doc = "1.5 stop bits"]
    STOP1P5,
}

pub struct Config {
    pub baudrate: Bps,
    pub wordlength: WordLength,
    pub parity: Parity,
    pub stopbits: StopBits,
}

impl Config {
    pub fn baudrate(mut self, baudrate: Bps) -> Self {
        self.baudrate = baudrate;
        self
    }

    pub fn parity_none(mut self) -> Self {
        self.parity = Parity::ParityNone;
        self
    }

    pub fn parity_even(mut self) -> Self {
        self.parity = Parity::ParityEven;
        self
    }

    pub fn parity_odd(mut self) -> Self {
        self.parity = Parity::ParityOdd;
        self
    }

    pub fn wordlength_8(mut self) -> Self {
        self.wordlength = WordLength::DataBits8;
        self
    }

    pub fn wordlength_9(mut self) -> Self {
        self.wordlength = WordLength::DataBits9;
        self
    }

    pub fn stopbits(mut self, stopbits: StopBits) -> Self {
        self.stopbits = stopbits;
        self
    }
}

#[derive(Debug)]
pub struct InvalidConfig;

impl Default for Config {
    fn default() -> Config {
        let baudrate = 9_600_u32.bps();
        Config {
            baudrate,
            wordlength: WordLength::DataBits8,
            parity: Parity::ParityNone,
            stopbits: StopBits::STOP1,
        }
    }
}

/// Trait to mark serial pins with transmit capability.
pub trait TxPin<USART> {
    fn setup(&self);
}

/// Trait to mark serial pins with receive capability.
pub trait RxPin<USART> {
    fn setup(&self);
}

/// Macro to implement `TxPin` / `RxPin` for a certain pin, using a certain
/// alternative function and for a certain serial peripheral.
macro_rules! impl_pins {
    ($($pin:ident, $alt:ident, $instance:ty, $trait:ident;)*) => {
        $(
            impl<MODE: PinMode> $trait<$instance> for $pin<MODE> {
                fn setup(&self) {
                    self.set_alt_mode(AltMode::$alt);
                }
            }
        )*
    }
}

#[cfg(feature = "io-STM32L021")]
impl_pins!(
    PA0, AF0, USART2, RxPin;
    PA0, AF6, LPUART1, RxPin;
    PA1, AF6, LPUART1, TxPin;
    PA2, AF4, USART2, TxPin;
    PA2, AF6, LPUART1, TxPin;
    PA3, AF4, USART2, RxPin;
    PA3, AF6, LPUART1, RxPin;
    PA4, AF6, LPUART1, TxPin;
    PA9, AF4, USART2, TxPin;
    PA10, AF4, USART2, RxPin;
    PA13, AF6, LPUART1, RxPin;
    PA14, AF4, USART2, TxPin;
    PA14, AF6, LPUART1, TxPin;
    PA15, AF4, USART2, RxPin;
    PB6, AF0, USART2, TxPin;
    PB6, AF6, LPUART1, TxPin;
    PB7, AF0, USART2, RxPin;
    PB7, AF6, LPUART1, RxPin;
    PB8, AF0, USART2, TxPin;
);

#[cfg(feature = "io-STM32L031")]
impl_pins!(
    PA2, AF4, USART2, TxPin;
    PA2, AF6, LPUART1, TxPin;
    PA3, AF4, USART2, RxPin;
    PA3, AF6, LPUART1, RxPin;
    PA9, AF4, USART2, TxPin;
    PA10, AF4, USART2, RxPin;
    PA13, AF6, LPUART1, RxPin;
    PA14, AF4, USART2, TxPin;
    PA14, AF6, LPUART1, TxPin;
    PA15, AF4, USART2, RxPin;
    PB6, AF0, USART2, TxPin;
    PB7, AF0, USART2, RxPin;
    PB10, AF6, LPUART1, TxPin;
    PB11, AF6, LPUART1, RxPin;
    PC0, AF6, LPUART1, RxPin;
);

#[cfg(all(not(feature = "stm32l0x0"), feature = "io-STM32L051"))]
impl_pins!(
    PA2, AF4, USART2, TxPin;
    PA3, AF4, USART2, RxPin;
    PA9, AF4, USART1, TxPin;
    PA10, AF4, USART1, RxPin;
    PA14, AF4, USART2, TxPin;
    PA15, AF4, USART2, RxPin;
    PB6, AF0, USART1, TxPin;
    PB7, AF0, USART1, RxPin;
    PB10, AF4, LPUART1, TxPin;
    PB11, AF4, LPUART1, RxPin;
    PC4, AF2, LPUART1, TxPin;
    PC5, AF2, LPUART1, RxPin;
    PC10, AF0, LPUART1, TxPin;
    PC11, AF0, LPUART1, RxPin;
);

#[cfg(feature = "io-STM32L071")]
impl_pins!(
    PA0, AF6, USART4, TxPin;
    PA1, AF6, USART4, RxPin;
    PA2, AF4, USART2, TxPin;
    PA2, AF6, LPUART1, TxPin;
    PA3, AF4, USART2, RxPin;
    PA3, AF6, LPUART1, RxPin;
    PA9, AF4, USART1, TxPin;
    PA10, AF4, USART1, RxPin;
    PA13, AF6, LPUART1, RxPin;
    PA14, AF4, USART2, TxPin;
    PA14, AF6, LPUART1, TxPin;
    PA15, AF4, USART2, RxPin;
    PB3, AF6, USART5, TxPin;
    PB4, AF6, USART5, RxPin;
    PB6, AF0, USART1, TxPin;
    PB7, AF0, USART1, RxPin;
    PB10, AF4, LPUART1, TxPin;
    PB10, AF7, LPUART1, RxPin;
    PB11, AF4, LPUART1, RxPin;
    PB11, AF7, LPUART1, TxPin;
    PC0, AF6, LPUART1, RxPin;
    PC1, AF6, LPUART1, TxPin;
    PC4, AF2, LPUART1, TxPin;
    PC5, AF2, LPUART1, RxPin;
    PC10, AF0, LPUART1, TxPin;
    PC10, AF6, USART4, TxPin;
    PC11, AF0, LPUART1, RxPin;
    PC11, AF6, USART4, RxPin;
    PC12, AF2, USART5, TxPin;
    PD2, AF6, USART5, RxPin;
    PD5, AF0, USART2, TxPin;
    PD6, AF0, USART2, RxPin;
    PD8, AF0, LPUART1, TxPin;
    PD9, AF0, LPUART1, RxPin;
    PE8, AF6, USART4, TxPin;
    PE9, AF6, USART4, RxPin;
    PE10, AF6, USART5, TxPin;
    PE11, AF6, USART5, RxPin;
);

#[cfg(feature = "stm32l0x0")]
impl_pins!(
    PA2, AF4, USART2, TxPin;
    PA3, AF4, USART2, RxPin;
    PA14, AF4, USART2, TxPin;
    PA15, AF4, USART2, RxPin;
    PB10, AF4, LPUART1, TxPin;
    PB11, AF4, LPUART1, RxPin;
    PC4, AF2, LPUART1, TxPin;
    PC5, AF2, LPUART1, RxPin;
    PC10, AF0, LPUART1, TxPin;
    PC11, AF0, LPUART1, RxPin;
);


/// Serial abstraction
pub struct Serial<USART> {
    usart: USART,
    rx: Rx<USART>,
    tx: Tx<USART>,
}

/// Serial receiver
pub struct Rx<USART> {
    _usart: PhantomData<USART>,
}

/// Serial transmitter
pub struct Tx<USART> {
    _usart: PhantomData<USART>,
}

macro_rules! usart {
    ($(
        $USARTX:ident: ($usartX:ident, $apbXenr:ident, $usartXen:ident, $pclkX:ident, $SerialExt:ident),
    )+) => {
        $(
            pub trait $SerialExt<TX, RX> {
                fn usart(self, tx: TX, rx: RX, config: Config, rcc: &mut Rcc) -> Result<Serial<$USARTX>, InvalidConfig>;
            }

            impl<TX, RX> $SerialExt<TX, RX> for $USARTX
                where
                    TX: TxPin<$USARTX>,
                    RX: RxPin<$USARTX>,
            {
                fn usart(self, tx: TX, rx: RX, config: Config, rcc: &mut Rcc) -> Result<Serial<$USARTX>, InvalidConfig> {
                    Serial::$usartX(self, tx, rx, config, rcc)
                }
            }

            impl Serial<$USARTX> {
                pub fn $usartX<TX, RX>(
                    usart: $USARTX,
                    tx: TX,
                    rx: RX,
                    config: Config,
                    rcc: &mut Rcc,
                ) -> Result<Self, InvalidConfig>
                where
                    TX: TxPin<$USARTX>,
                    RX: RxPin<$USARTX>,
                {
                    tx.setup();
                    rx.setup();

                    // Enable clock for USART
                    rcc.rb.$apbXenr.modify(|_, w| w.$usartXen().set_bit());

                    // Calculate correct baudrate divisor on the fly
                    let div = (rcc.clocks.$pclkX().0 * 25) / (4 * config.baudrate.0);
                    let mantissa = div / 100;
                    let fraction = ((div - mantissa * 100) * 16 + 50) / 100;
                    let mut brr = mantissa << 4 | fraction;

                    if stringify!($usartX) == "lpuart1" {
                        brr = brr*256
                    }

                    usart
                        .brr
                        .write(|w| unsafe { w.bits(brr) });

                    // Reset other registers to disable advanced USART features
                    usart.cr2.reset();

                    // Enable DMA
                    usart.cr3.write(|w|
                        w
                            // Stop DMA transfer on reception error
                            .ddre().disabled()
                            // Enable DMA
                            .dmat().enabled()
                            .dmar().enabled()
                    );

                    // Enable transmission and receiving
                    // and configure frame
                    usart.cr1.write(|w| {
                        w.ue()
                            .set_bit()
                            .te()
                            .set_bit()
                            .re()
                            .set_bit()
                            .m0()
                            .bit(match config.wordlength {
                                WordLength::DataBits8 => false,
                                WordLength::DataBits9 => true,
                            }).pce()
                            .bit(match config.parity {
                                Parity::ParityNone => false,
                                _ => true,
                            }).ps()
                            .bit(match config.parity {
                                Parity::ParityOdd => true,
                                _ => false,
                            })
                    });

                    usart.cr2.write(|w|
                        w.stop().bits(match config.stopbits {
                            StopBits::STOP1 => 0b00,
                            StopBits::STOP0P5 => 0b01,
                            StopBits::STOP2 => 0b10,
                            StopBits::STOP1P5 => 0b11,
                        })
                    );
                    Ok(Serial {
                        usart,
                        tx: Tx { _usart: PhantomData },
                        rx: Rx { _usart: PhantomData },
                    })
                }

                /// Starts listening for an interrupt event
                pub fn listen(&mut self, event: Event) {
                    match event {
                        Event::Rxne => {
                            self.usart.cr1.modify(|_, w| w.rxneie().set_bit())
                        },
                        Event::Txe => {
                            self.usart.cr1.modify(|_, w| w.txeie().set_bit())
                        },
                        Event::Idle => {
                            self.usart.cr1.modify(|_, w| w.idleie().set_bit())
                        },
                    }
                }

                /// Stop listening for an interrupt event
                pub fn unlisten(&mut self, event: Event) {
                    match event {
                        Event::Rxne => {
                            self.usart.cr1.modify(|_, w| w.rxneie().clear_bit())
                        },
                        Event::Txe => {
                            self.usart.cr1.modify(|_, w| w.txeie().clear_bit())
                        },
                        Event::Idle => {
                            self.usart.cr1.modify(|_, w| w.idleie().clear_bit())
                        },
                    }
                }

                /// Returns a pending and enabled `Event`.
                ///
                /// Multiple `Event`s can be signaled at the same time. In that case, an arbitrary
                /// pending event will be returned. Clearing the event condition will cause this
                /// method to return the other pending event(s).
                ///
                /// For an event to be returned by this method, it must first be enabled by calling
                /// `listen`.
                ///
                /// This method will never clear a pending event. If the event condition is not
                /// resolved by the user, it will be returned again by the next call to
                /// `pending_event`.
                pub fn pending_event(&self) -> Option<Event> {
                    let cr1 = self.usart.cr1.read();
                    let isr = self.usart.isr.read();

                    if cr1.rxneie().bit_is_set() && isr.rxne().bit_is_set() {
                        // Give highest priority to RXNE to help with avoiding overrun
                        Some(Event::Rxne)
                    } else if cr1.txeie().bit_is_set() && isr.txe().bit_is_set() {
                        Some(Event::Txe)
                    } else if cr1.idleie().bit_is_set() && isr.idle().bit_is_set() {
                        Some(Event::Idle)
                    } else {
                        None
                    }
                }

                /// Checks for reception errors that may have occurred.
                ///
                /// Note that multiple errors can be signaled at the same time. In that case,
                /// calling this function repeatedly will return the remaining errors.
                pub fn check_errors(&mut self) -> Result<(), Error> {
                    self.rx.check_errors()
                }

                /// Clears any signaled errors without returning them.
                pub fn clear_errors(&mut self) {
                    self.rx.clear_errors()
                }

                pub fn split(self) -> (Tx<$USARTX>, Rx<$USARTX>) {
                    (self.tx, self.rx)
                }

                pub fn release(self) -> $USARTX {
                    self.usart
                }
            }

            impl hal::serial::Read<u8> for Serial<$USARTX> {
                type Error = Error;

                fn read(&mut self) -> nb::Result<u8, Error> {
                    self.rx.read()
                }
            }

             impl hal::serial::Write<u8> for  Serial<$USARTX> {
                type Error = Error;

                fn flush(&mut self) -> nb::Result<(), Self::Error> {
                    self.tx.flush()
                }

                fn write(&mut self, byte: u8) -> nb::Result<(), Self::Error> {
                    self.tx.write(byte)
                }
            }

            impl Rx<$USARTX> {
                /// Checks for reception errors that may have occurred.
                ///
                /// Note that multiple errors can be signaled at the same time. In that case,
                /// calling this function repeatedly will return the remaining errors.
                pub fn check_errors(&mut self) -> Result<(), Error> {
                    let isr = unsafe { (*$USARTX::ptr()).isr.read() };
                    let icr = unsafe { &(*$USARTX::ptr()).icr };

                    // We don't want to drop any errors, so check each error bit in sequence. If
                    // any bit is set, clear it and return its error.
                    if isr.pe().bit_is_set() {
                        icr.write(|w| {w.pecf().set_bit()});
                        return Err(Error::Parity.into());
                    } else if isr.fe().bit_is_set() {
                        icr.write(|w| {w.fecf().set_bit()});
                        return Err(Error::Framing.into());
                    } else if isr.nf().bit_is_set() {
                        icr.write(|w| {w.ncf().set_bit()});
                        return Err(Error::Noise.into());
                    } else if isr.ore().bit_is_set() {
                        icr.write(|w| {w.orecf().set_bit()});
                        return Err(Error::Overrun.into());
                    }

                    Ok(())
                }

                /// Clears any signaled errors without returning them.
                pub fn clear_errors(&mut self) {
                    let icr = unsafe { &(*$USARTX::ptr()).icr };

                    icr.write(|w| w
                        .pecf().set_bit()
                        .fecf().set_bit()
                        .ncf().set_bit()
                        .orecf().set_bit()
                    );
                }
            }

            /// DMA operations.
            #[cfg(any(feature = "stm32l0x0", feature = "stm32l0x2", feature = "stm32l0x3"))]
            impl Rx<$USARTX> {
                pub fn read_all<Buffer, Channel>(self,
                    dma:     &mut dma::Handle,
                    buffer:  Pin<Buffer>,
                    channel: Channel,
                )
                    -> dma::Transfer<Self, Channel, Buffer, dma::Ready>
                    where
                        Self:           dma::Target<Channel>,
                        Buffer:         DerefMut + 'static,
                        Buffer::Target: AsMutSlice<Element=u8>,
                        Channel:        dma::Channel,
                {
                    let num_words = (*buffer).len();
                    self.read_some(dma, buffer, num_words, channel)
                }

                pub fn read_some<Buffer, Channel>(self,
                    dma:     &mut dma::Handle,
                    buffer:  Pin<Buffer>,
                    num_words: usize,
                    channel: Channel,
                )
                    -> dma::Transfer<Self, Channel, Buffer, dma::Ready>
                    where
                        Self:           dma::Target<Channel>,
                        Buffer:         DerefMut + 'static,
                        Buffer::Target: AsMutSlice<Element=u8>,
                        Channel:        dma::Channel,
                {
                    // Safe, because we're only taking the address of a
                    // register.
                    let address =
                        &unsafe { &*$USARTX::ptr() }.rdr as *const _ as u32;

                    // Safe, because the trait bounds of this method guarantee
                    // that the buffer can be written to.
                    unsafe {
                        dma::Transfer::new(
                            dma,
                            self,
                            channel,
                            buffer,
                            num_words,
                            address,
                            dma::Priority::high(),
                            dma::Direction::peripheral_to_memory(),
                            false,
                        )
                    }
                }
            }

            impl hal::serial::Read<u8> for Rx<$USARTX> {
                type Error = Error;

                fn read(&mut self) -> nb::Result<u8, Error> {
                    self.check_errors()?;

                    // NOTE(unsafe) atomic read with no side effects
                    let isr = unsafe { (*$USARTX::ptr()).isr.read() };

                    // Check if a byte is available
                    if isr.rxne().bit_is_set() {
                        // Read the received byte
                        // NOTE(read_volatile) see `write_volatile` below
                        Ok(unsafe {
                            ptr::read_volatile(&(*$USARTX::ptr()).rdr as *const _ as *const _)
                        })
                    } else {
                        Err(nb::Error::WouldBlock)
                    }
                }
            }

            impl hal::serial::Write<u8> for Tx<$USARTX> {
                type Error = Error;

                fn flush(&mut self) -> nb::Result<(), Self::Error> {
                    // NOTE(unsafe) atomic read with no side effects
                    let isr = unsafe { (*$USARTX::ptr()).isr.read() };

                    // Frame complete, set the TC Clear Flag
                    unsafe {
                        (*$USARTX::ptr()).icr.write(|w| {w.tccf().set_bit()});
                    }

                    // Check TC bit on ISR
                    if isr.tc().bit_is_set() {
                        Ok(())
                    } else {
                        Err(nb::Error::WouldBlock)
                    }
                }

                fn write(&mut self, byte: u8) -> nb::Result<(), Self::Error> {
                    // NOTE(unsafe) atomic read with no side effects
                    let isr = unsafe { (*$USARTX::ptr()).isr.read() };

                    if isr.txe().bit_is_set() {
                        // NOTE(unsafe) atomic write to stateless register
                        // NOTE(write_volatile) 8-bit write that's not possible through the svd2rust API
                        unsafe { ptr::write_volatile(&(*$USARTX::ptr()).tdr as *const _ as *mut _, byte) }

                        Ok(())
                    } else {
                        Err(nb::Error::WouldBlock)
                    }
                }
            }

            #[cfg(any(feature = "stm32l0x0", feature = "stm32l0x2", feature = "stm32l0x3"))]
            impl Tx<$USARTX> {
                pub fn write_all<Buffer, Channel>(self,
                    dma:     &mut dma::Handle,
                    buffer:  Pin<Buffer>,
                    channel: Channel,
                )
                    -> dma::Transfer<Self, Channel, Buffer, dma::Ready>
                    where
                        Self:           dma::Target<Channel>,
                        Buffer:         Deref + 'static,
                        Buffer::Target: AsSlice<Element=u8>,
                        Channel:        dma::Channel,
                {
                    let num_words = (*buffer).len();
                    self.write_some(dma, buffer, num_words, channel)
                }

                pub fn write_some<Buffer, Channel>(self,
                    dma:     &mut dma::Handle,
                    buffer:  Pin<Buffer>,
                    num_words:  usize,
                    channel: Channel,
                )
                    -> dma::Transfer<Self, Channel, Buffer, dma::Ready>
                    where
                        Self:           dma::Target<Channel>,
                        Buffer:         Deref + 'static,
                        Buffer::Target: AsSlice<Element=u8>,
                        Channel:        dma::Channel,
                {
                    // Safe, because we're only taking the address of a
                    // register.
                    let address =
                        &unsafe { &*$USARTX::ptr() }.tdr as *const _ as u32;

                    // Safe, because the trait bounds of this method guarantee
                    // that the buffer can be read from.
                    unsafe {
                        dma::Transfer::new(
                            dma,
                            self,
                            channel,
                            buffer,
                            num_words,
                            address,
                            dma::Priority::high(),
                            dma::Direction::memory_to_peripheral(),
                            false,
                        )
                    }
                }
            }
        )+
    }
}

// LPUART1 and USART2 are available on category 1/2/3/5 MCUs
#[cfg(any(
    feature = "io-STM32L021",
    feature = "io-STM32L031",
    feature = "io-STM32L051",
    feature = "io-STM32L071",
))]
usart! {
    LPUART1: (lpuart1, apb1enr, lpuart1en, apb1_clk, Serial1LpExt),
    USART2: (usart2, apb1enr, usart2en, apb1_clk, Serial2Ext),
}

// USART1 is available on category 3/5 MCUs
#[cfg(all(not(feature = "stm32l0x0"), any(feature = "io-STM32L051", feature = "io-STM32L071")))]
usart! {
    USART1: (usart1, apb2enr, usart1en, apb1_clk, Serial1Ext),
}

// USART4 and USART5 are available on category 5 MCUs
#[cfg(feature = "io-STM32L071")]
usart! {
    USART4: (usart4, apb1enr, usart4en, apb1_clk, Serial4Ext),
    USART5: (usart5, apb1enr, usart5en, apb1_clk, Serial5Ext),
}

impl Serial<LPUART1> {
    /// Switches LPUART1 clock course to LSE
    ///
    /// Consumes LSE token, to get guarantee that
    /// LSE clocks are configured.
    ///
    /// At the moment configured baudrate is ignored
    /// and LPUART1 is forced to 9600 when clocked by LSE,
    /// assuming that LSE is 32768
    /// (and it must be so according to RM).
    pub fn use_lse(&mut self, rcc: &mut Rcc, _: &LSE) {
        //Disable transmitter
        self.usart.cr1.modify(|_, w| w.te().disabled());
        while self.usart.isr.read().tc().bit_is_clear() {}

        //Disable LPUART1
        self.usart.cr1.modify(|_, w| w.ue().disabled());

        //Reconfigure LPUART to use LSE
        rcc.rb.ccipr.modify(|_, w| w.lpuart1sel().lse());

        //Recalculate baudrate
        //TODO requested baudrate value from the config should be stored somehow and used here
        //but at the moment hardcoded 9600 will be used
        //LSE is assumed to be 32768Hz, as RM says that LSE should only be 32768.
        let brr = 256 * 32768 / 9600;
        self.usart.brr.write(|w| unsafe { w.bits(brr) });

        // Enable LPUART1
        self.usart
            .cr1
            .write(|w| w.ue().set_bit().te().set_bit().re().set_bit());
    }
}

impl<USART> fmt::Write for Serial<USART>
where
    Serial<USART>: hal::serial::Write<u8>,
{
    fn write_str(&mut self, s: &str) -> fmt::Result {
        let _ = s
            .as_bytes()
            .into_iter()
            .map(|c| block!(self.write(*c)))
            .last();

        //self.flush().map_err(|_| fmt::Error)?;

        Ok(())
    }
}

impl<USART> fmt::Write for Tx<USART>
where
    Tx<USART>: hal::serial::Write<u8>,
{
    fn write_str(&mut self, s: &str) -> fmt::Result {
        let _ = s
            .as_bytes()
            .into_iter()
            .map(|c| block!(self.write(*c)))
            .last();

        //self.flush().map_err(|_| fmt::Error)?;

        Ok(())
    }
}<|MERGE_RESOLUTION|>--- conflicted
+++ resolved
@@ -7,17 +7,12 @@
 use crate::gpio::{AltMode, PinMode};
 use crate::hal;
 use crate::hal::prelude::*;
-<<<<<<< HEAD
 
 pub use crate::pac::{LPUART1, USART2};
-
 #[cfg(not(feature = "stm32l0x0"))]
 use crate::pac::{USART1, USART4, USART5};
-use crate::rcc::Rcc;
-=======
-pub use crate::pac::{LPUART1, USART1, USART2, USART4, USART5};
+
 use crate::rcc::{Rcc, LSE};
->>>>>>> 3128f902
 
 #[cfg(any(feature = "stm32l0x0", feature = "stm32l0x2", feature = "stm32l0x3"))]
 use core::{
